//! This module supports synchronizing a UPM database with a copy on a remote repository.  The
//! remote repository should be an HTTP or HTTPS server supporting the "download", "upload", and
//! "delete" primitives of the UPM sync protocol.

<<<<<<< HEAD
use multipart::client::lazy::Multipart;
use multipart::server::nickel::nickel::hyper::mime;
use reqwest::multipart;
use std::io::Cursor;
=======
use reqwest::multipart;
>>>>>>> a9562c35
use std::io::Read;
use std::path::{Path, PathBuf};
use std::str;
use std::time::Duration;

use backup;
use database::Database;
use error::UpmError;

/// The UPM sync protocol's delete command.  This is appended to the repository URL.
const DELETE_CMD: &'static str = "deletefile.php";
/// The UPM sync protocol's upload command.  This is appended to the repository URL.
const UPLOAD_CMD: &'static str = "upload.php";
/// This field name is used for the database file when uploading.
const UPM_UPLOAD_FIELD_NAME: &'static str = "userfile";
/// Abort the operation if the server doesn't respond for this time interval.
const TIMEOUT_SECS: u64 = 10;

/// The UPM sync protocol returns an HTTP body of "OK" if the request was successful, otherwise it
/// returns one of these error codes: FILE_DOESNT_EXIST, FILE_WASNT_DELETED, FILE_ALREADY_EXISTS,
/// FILE_WASNT_MOVED, FILE_WASNT_UPLOADED
const UPM_SUCCESS: &'static str = "OK";

/// UPM sync protocol responses should never be longer than this size.
const UPM_MAX_RESPONSE_CODE_LENGTH: usize = 64;

/// The MIME type used when uploading a database.
const DATABASE_MIME_TYPE: &'static str = "application/octet-stream";

impl From<reqwest::Error> for UpmError {
    /// Convert a reqwest error into a `UpmError`.
    fn from(err: reqwest::Error) -> UpmError {
        UpmError::Sync(format!("{}", err))
    }
}

/// A successful sync will result in one of these three conditions.
pub enum SyncResult {
    /// The remote repository's copy of the database was replaced with the local copy.
    RemoteSynced,
    /// The local database was replaced with the remote repository's copy.
    LocalSynced,
    /// Neither the local database nor the remote database was changed, since they were both the
    /// same revision.
    NeitherSynced,
}

/// Provide basic access to the remote repository.
struct Repository {
    url: String,
    http_username: String,
    http_password: String,
    client: reqwest::Client,
}

impl Repository {
    /// Create a new `Repository` struct with the provided URL and credentials.
    fn new(url: &str, http_username: &str, http_password: &str) -> Result<Repository, UpmError> {
        // Create a new reqwest client.
<<<<<<< HEAD
        let client = match reqwest::Client::builder()
            .timeout(Duration::from_secs(TIMEOUT_SECS))
            .build()
        {
            Ok(cl) => cl,
            Err(e) => {
                let s = format!("Error creating a client: {}", e);
                eprintln!("{}", s);
                std::process::exit(1);
            }
        };
=======
        let client = reqwest::Client::builder()
            .timeout(Duration::from_secs(TIMEOUT_SECS))
            .build()?;
>>>>>>> a9562c35

        Ok(Repository {
            url: String::from(url),
            http_username: String::from(http_username),
            http_password: String::from(http_password),
            client,
        })
    }

    //
    // Provide the three operations of the UPM sync protocol:
    // Download, delete, and upload.
    //

    /// Download the remote database with the provided name.  The database is returned in raw form
    /// as a byte buffer.
    fn download(&mut self, database_name: &str) -> Result<Vec<u8>, UpmError> {
        let url = self.make_url(database_name);

        // Send request
        let mut response = self
            .client
            .get(&url)
            .basic_auth(self.http_username.clone(), Some(self.http_password.clone()))
            .send()?;

        // Process response
        if !response.status().is_success() {
            return match response.status() {
                reqwest::StatusCode::NOT_FOUND => Err(UpmError::SyncDatabaseNotFound),
                _ => Err(UpmError::Sync(format!("{}", response.status()))),
            };
        }
        let mut data: Vec<u8> = Vec::new();
        response.read_to_end(&mut data)?;
        Ok(data)
    }

    /// Delete the specified database from the remote repository.
    fn delete(&mut self, database_name: &str) -> Result<(), UpmError> {
        let url = self.make_url(DELETE_CMD);

        // Send request
        let mut response = self
            .client
            .post(&url)
            .basic_auth(self.http_username.clone(), Some(self.http_password.clone()))
            .form(&[("fileToDelete", database_name)])
            .send()?;

        // Process response
        self.check_response(&mut response)?;
        Ok(())
    }

    /// Upload the provided database to the remote repository.  The database is provided in raw
    /// form as a byte buffer.
    fn upload(&mut self, database_name: &str, database_bytes: Vec<u8>) -> Result<(), UpmError> {
        let url: String = self.make_url(UPLOAD_CMD);

<<<<<<< HEAD
        // Construct a multipart body
        let mut multipart = Multipart::new();
        let content_type = mime::Mime(
            mime::TopLevel::Application,
            mime::SubLevel::OctetStream,
            vec![],
        );
        multipart.add_stream(
            UPM_UPLOAD_FIELD_NAME,
            Cursor::new(&database_bytes[..]),
            Some(database_name),
            Some(content_type),
        );
        let mut multipart_prepared = match multipart.prepare() {
            Ok(p) => p,
            Err(_) => return Err(UpmError::Sync(String::from("Cannot prepare file upload"))),
        };
        let mut multipart_buffer: Vec<u8> = vec![];
        multipart_prepared.read_to_end(&mut multipart_buffer)?;
=======
        // Thanks to Sean (seanmonstar) for helping to translate this code to multipart code
        // of reqwest
        let part = multipart::Part::bytes(database_bytes.clone())
            .file_name(database_name.to_string())
            .mime_str(DATABASE_MIME_TYPE)?;

        let form = multipart::Form::new().part(UPM_UPLOAD_FIELD_NAME, part);
>>>>>>> a9562c35

        // Thanks to Sean (seanmonstar) for helping to translate this code to multipart code
        // of reqwest
        let dbname = database_name.to_string();
        let part = multipart::Part::bytes(database_bytes.clone())
            .file_name(dbname)
            .mime_str("application/octet-stream")?;

        let form = multipart::Form::new().part(UPM_UPLOAD_FIELD_NAME, part);

        // Send request
        let mut response = self.client.post(&url).multipart(form).send()?;

        // Process response
        self.check_response(&mut response)?;
        Ok(())
    }

    /// Construct a URL by appending the provided string to the repository URL, adding a separating
    /// slash character if needed.
    fn make_url(&self, path_component: &str) -> String {
        if self.url.ends_with('/') {
            format!("{}{}", self.url, path_component)
        } else {
            format!("{}/{}", self.url, path_component)
        }
    }

    /// Confirm that the HTTP response was successful and valid.
    fn check_response(&self, response: &mut reqwest::Response) -> Result<(), UpmError> {
        if !response.status().is_success() {
            return Err(UpmError::Sync(format!("{}", response.status())));
        }
        let mut response_code = String::new();
        response.read_to_string(&mut response_code)?;
        if response_code.len() > UPM_MAX_RESPONSE_CODE_LENGTH {
            return Err(UpmError::Sync(format!(
                "Unexpected response from server ({} bytes)",
                response_code.len()
            )));
        }
        if response_code != UPM_SUCCESS {
            return Err(UpmError::Sync(format!("Server error: {}", response_code)));
        }
        Ok(())
    }
}

/// Download a database from the remote repository without performing any sync operation with a
/// local database.  This is useful when downloading an existing remote database for the first
/// time.
pub fn download<P: AsRef<Path>>(
    repo_url: &str,
    repo_username: &str,
    repo_password: &str,
    database_filename: P,
) -> Result<Vec<u8>, UpmError> {
    let mut repo = Repository::new(repo_url, repo_username, repo_password)?;
    let name = Database::path_to_name(&database_filename)?;
    repo.download(&name)
}

/// Synchronize the local and remote databases using the UPM sync protocol.  If an optional remote
/// password is provided, it will be used when decrypting the remote database; otherwise, the
/// password of the local database will be used.  Return true if the caller needs to reload the
/// local database.
///
/// The sync logic is as follows:
///
/// 1. Download the current remote database from the provided URL.
///      - Attempt to decrypt this database with the master password.
///      - If decryption fails, return
///      [`UpmError::BadPassword`](../error/enum.UpmError.html#variant.BadPassword).  (The caller
///      may wish to prompt the user for the remote password, then try again.)
/// 2. Take action based on the revisions of the local and remote database:
///      - If the local revision is greater than the remote revision, upload the local database to
///      the remote repository (overwriting the pre-existing remote database).
///      - If the local revision is less than the remote revision, replace the local database with
///      the remote database (overwriting the pre-existing local database).
///      - If the local revision is the same as the remote revision, then do nothing.
/// 3. The caller may wish to mimic the behavior of the UPM Java application by considering the
///    local database to be dirty if it has not been synced in 5 minutes.
///
/// NOTE: It is theoretically possible for two UPM clients to revision the database separately
/// before syncing, and result in a situation where one will "win" and the other will have its
/// changes silently lost.  The caller should exercise the appropriate level of paranoia to
/// mitigate this risk.  For example, prompting for sync before the user begins making a
/// modification, and marking the database as dirty after 5 minutes.
pub fn sync(database: &Database, remote_password: Option<&str>) -> Result<SyncResult, UpmError> {
    // Collect all the facts.
    if database.sync_url.is_empty() {
        return Err(UpmError::NoSyncURL);
    }
    if database.sync_credentials.is_empty() {
        return Err(UpmError::NoSyncCredentials);
    }
    let sync_account = match database.account(&database.sync_credentials) {
        Some(a) => a,
        None => return Err(UpmError::NoSyncCredentials),
    };
    let database_filename = match database.path() {
        Some(f) => f,
        None => return Err(UpmError::NoDatabaseFilename),
    };
    let database_name = match database.name() {
        Some(n) => n,
        None => return Err(UpmError::NoDatabaseFilename),
    };

    let local_password = match database.password() {
        Some(p) => p,
        None => return Err(UpmError::NoDatabasePassword),
    };
    let remote_password = match remote_password {
        Some(p) => p,
        None => local_password,
    };

    // 1. Download the remote database.
    // If the remote database has a different password than the local
    // database, we will return UpmError::BadPassword and the caller can
    // prompt the user for the remote password, and call this function
    // again with Some(remote_password).
    let mut repo = Repository::new(
        &database.sync_url,
        &sync_account.user,
        &sync_account.password,
    )?;
    let remote_exists;
    let mut remote_database = match repo.download(database_name) {
        Ok(bytes) => {
            remote_exists = true;
            Database::load_from_bytes(&bytes, remote_password)?
        }
        Err(UpmError::SyncDatabaseNotFound) => {
            // No remote database with that name exists, so this must be a fresh sync.
            // We'll use a stub database with revision 0.
            remote_exists = false;
            Database::new()
        }
        Err(e) => return Err(e),
    };

    // 2. Copy databases as needed.
    if database.sync_revision > remote_database.sync_revision {
        // Copy the local database to the remote.

        // First, upload a backup copy in case something goes wrong between delete() and upload().
        if super::PARANOID_BACKUPS {
            let backup_database_path =
                backup::generate_backup_filename(&PathBuf::from(database_name))?;
            let backup_database_name = backup_database_path.to_str();
            if let Some(backup_database_name) = backup_database_name {
                repo.upload(
                    backup_database_name,
                    database.save_to_bytes(remote_password)?,
                )?;
            }
        }

        // Delete the existing remote database, if it exists.
        if remote_exists {
            repo.delete(&database_name)?;
        }

        // Upload the local database to the remote.  Make sure to re-encrypt with the local
        // password, in case it has been changed recently.
        repo.upload(database_name, database.save_to_bytes(local_password)?)?;
        Ok(SyncResult::RemoteSynced)
    } else if database.sync_revision < remote_database.sync_revision {
        // Replace the local database with the remote database
        remote_database.set_path(&database_filename)?;
        remote_database.save()?;
        // The caller should reload the local database when it receives this result.
        Ok(SyncResult::LocalSynced)
    } else {
        // Revisions are the same -- do nothing.
        Ok(SyncResult::NeitherSynced)
    }
}<|MERGE_RESOLUTION|>--- conflicted
+++ resolved
@@ -2,14 +2,7 @@
 //! remote repository should be an HTTP or HTTPS server supporting the "download", "upload", and
 //! "delete" primitives of the UPM sync protocol.
 
-<<<<<<< HEAD
-use multipart::client::lazy::Multipart;
-use multipart::server::nickel::nickel::hyper::mime;
 use reqwest::multipart;
-use std::io::Cursor;
-=======
-use reqwest::multipart;
->>>>>>> a9562c35
 use std::io::Read;
 use std::path::{Path, PathBuf};
 use std::str;
@@ -69,23 +62,9 @@
     /// Create a new `Repository` struct with the provided URL and credentials.
     fn new(url: &str, http_username: &str, http_password: &str) -> Result<Repository, UpmError> {
         // Create a new reqwest client.
-<<<<<<< HEAD
-        let client = match reqwest::Client::builder()
-            .timeout(Duration::from_secs(TIMEOUT_SECS))
-            .build()
-        {
-            Ok(cl) => cl,
-            Err(e) => {
-                let s = format!("Error creating a client: {}", e);
-                eprintln!("{}", s);
-                std::process::exit(1);
-            }
-        };
-=======
         let client = reqwest::Client::builder()
             .timeout(Duration::from_secs(TIMEOUT_SECS))
             .build()?;
->>>>>>> a9562c35
 
         Ok(Repository {
             url: String::from(url),
@@ -146,42 +125,11 @@
     fn upload(&mut self, database_name: &str, database_bytes: Vec<u8>) -> Result<(), UpmError> {
         let url: String = self.make_url(UPLOAD_CMD);
 
-<<<<<<< HEAD
-        // Construct a multipart body
-        let mut multipart = Multipart::new();
-        let content_type = mime::Mime(
-            mime::TopLevel::Application,
-            mime::SubLevel::OctetStream,
-            vec![],
-        );
-        multipart.add_stream(
-            UPM_UPLOAD_FIELD_NAME,
-            Cursor::new(&database_bytes[..]),
-            Some(database_name),
-            Some(content_type),
-        );
-        let mut multipart_prepared = match multipart.prepare() {
-            Ok(p) => p,
-            Err(_) => return Err(UpmError::Sync(String::from("Cannot prepare file upload"))),
-        };
-        let mut multipart_buffer: Vec<u8> = vec![];
-        multipart_prepared.read_to_end(&mut multipart_buffer)?;
-=======
         // Thanks to Sean (seanmonstar) for helping to translate this code to multipart code
         // of reqwest
         let part = multipart::Part::bytes(database_bytes.clone())
             .file_name(database_name.to_string())
             .mime_str(DATABASE_MIME_TYPE)?;
-
-        let form = multipart::Form::new().part(UPM_UPLOAD_FIELD_NAME, part);
->>>>>>> a9562c35
-
-        // Thanks to Sean (seanmonstar) for helping to translate this code to multipart code
-        // of reqwest
-        let dbname = database_name.to_string();
-        let part = multipart::Part::bytes(database_bytes.clone())
-            .file_name(dbname)
-            .mime_str("application/octet-stream")?;
 
         let form = multipart::Form::new().part(UPM_UPLOAD_FIELD_NAME, part);
 
