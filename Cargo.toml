--- conflicted
+++ resolved
@@ -37,18 +37,8 @@
 chrono = "0.4"
 rand = "0.3.15"
 time = "0.1.38"
-<<<<<<< HEAD
-multipart = "0.15.4"
-base64 = "0.7.0"
-# The multipart crate is using an old version of the mime crate before API
-# changes, so use an old version of reqwest for compatibility.  (Reqwest
-# uses mime by way of hyper.)
-reqwest = "0.9"
-mime = { version = "0.3", features = [ ] }
-=======
 base64 = "0.7.0"
 reqwest = "0.9"
->>>>>>> a9562c35
 
 # Crates used for testing
 [dev-dependencies]
